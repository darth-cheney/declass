from fnmatch import fnmatch
import os
import shutil
import re
import sys
import subprocess
import pdb 
from numpy.random import rand
from functools import partial
import pymysql

"""
Contains a collection of function that clean, decode and move files around.
"""


def get_paths(dir_name, file_type="*", relative=False):
    """
    Crawls subdirectories and returns list of paths to files that match the file_type.

    Parameters
    ----------
    dir_name : String
        Path to the directory that will be crawled
    file_type : String
        String to filter files with.  E.g. '*.txt'.  Note that the filenames
        will be converted to lowercase before this comparison.
    relative : Boolean
        If True, get paths relative to dir_name
        If False, get absolute paths
    """
    path_list = []
    for path, subdirs, files in os.walk(dir_name, followlinks=True):
        for name in files:
            if fnmatch(name.lower(), file_type):
                if relative:
                    path = path.replace(dir_name, "")
                    if path.startswith('/'):
                        path = path[1:]
                path_list.append(os.path.join(path,name))    

    return path_list


def path_to_name(path, name_level=1):
    """
    Takes one path and returns a name.

    Parameters
    ----------
    path : String
    name_level : Integer
        Form the name using items this far back in the path.  E.g. if
        path = mydata/1234/3.txt and name_level == 2, then name = 1234_3

    Returns
    -------
    name : String
    """
    name_plus_ext = path.split('/')[-name_level:]
    name, ext = os.path.splitext('_'.join(name_plus_ext))

    return name


def get_paths_iter(base_path, file_type="*", relative=False):
    """
    Crawls subdirectories and returns an iterator over paths to files that
    match the file_type.

    Parameters
    ----------
    base_path : String
        Path to the directory that will be crawled
    file_type : String
        String to filter files with.  E.g. '*.txt'.  Note that the filenames
        will be converted to lowercase before this comparison.
    relative : Boolean
        If True, get paths relative to base_path
        If False, get absolute paths
    """
    path_list = []
    for path, subdirs, files in os.walk(base_path, followlinks=True):
        for name in files:
            if fnmatch(name.lower(), file_type):
                if relative:
                    path = path.replace(base_path, "")
                    if path.startswith('/'):
                        path = path[1:]
                yield os.path.join(path, name)


def paths_to_files(paths, mode='r'):
    """
    Returns an iterator that opens files in path_list.

    Parameters
    ----------
    paths : Iterable over paths
        Each path is a string
    mode : String
        mode to open the files in

<<<<<<< HEAD
    Returns
    -------
    file_iter : Iterable
        file_iter.next() gives the next open file.
    """
    for path in paths:
        yield open(path.strip(), mode=mode)
=======
class DBCONNECT(object):
    """
    Connects to a MySQL DB and executes basic queiries.

    Example
    -------
    dbCon = DBCONNECT(host_name='mysql.csail.mit.edu', db_name='declassification', user_name='declass', pwd='declass')
    table_name = 'declassification'
    doc_id = 242518
    fields = 'body, title'
    doc = dbCon.get_row_by_id(row_id=doc_id, table_name=table_name, fields=fields)
    doc_list = dbCon.get_rows_by_idlist(id_list=[242518, 317509], table_name=table_name, fields=fields)

    Notes
    -----
    TODO : figure out why pymysql cursor does not execute 'where in list' type statements

    """
    def __init__(self, host_name, db_name, user_name, pwd):
        """
        Initializes the class and pymysql cursor object.

        Parameters
        ----------
        host_name : string
        db_name : string
        user_name : string
        pwd : string
        """
        self.conn = pymysql.connect(host=host_name, user=user_name, passwd=pwd, db=db_name)
        self.cursor = self.conn.cursor()
        self.conn.autocommit(1)

    def get_row_by_id(self, row_id, table_name, fields='*'):
        """
        Parameters
        ----------
        row_id : string or int
        table_name : string
        fields : string
            format = 'field1, field2, ...'; default is all fields
        
        Notes
        -----
        assumes table has an 'id' entry
        """
        sql = 'select %s from Document where id = %s'%(fields, row_id)
        self.cursor.execute(sql)
        output = self.cursor.fetchall()
        output = list(output[0])
        return output

    def get_rows_by_idlist(self, id_list, table_name, fields='*'):
        """
        Parameters
        ----------
        id_list : list of strings or ints
        table_name : string
        fields : string
            format = 'field1, field2, ...'; default is all fields
        
        Notes
        -----
        assumes table has an 'id' entry
        TODO: remove after sort out pymysql 'where in ' bug

        """
        output_list = []
        [output_list.append(self.get_row_by_id(row_id=row_id, table_name=table_name,
            fields=fields)) for row_id in id_list]
        return output_list
        
    def close(self):
        """
        Closes the mysql connection.

        Notes
        -----
        Not strictly necessary, but good practice to close session after use.
        """
        self.conn.close()
              
    

if __name__ == '__main__':
    
    dbCon = DBCONNECT(host_name='mysql.csail.mit.edu', db_name='declassification', user_name='declass', pwd='declass')
    table_name = 'declassification'
    doc_id = 242518
    fields = 'body, title'
    doc = dbCon.get_row_by_id(row_id=doc_id, table_name=table_name, fields=fields)
    print doc
    doc_list = dbCon.get_rows_by_idlist(id_list=[242518, 317509], table_name=table_name, fields=fields)
    print doc_list
    dbCon.close()


    

>>>>>>> 4cc93034
<|MERGE_RESOLUTION|>--- conflicted
+++ resolved
@@ -101,7 +101,6 @@
     mode : String
         mode to open the files in
 
-<<<<<<< HEAD
     Returns
     -------
     file_iter : Iterable
@@ -109,7 +108,8 @@
     """
     for path in paths:
         yield open(path.strip(), mode=mode)
-=======
+
+
 class DBCONNECT(object):
     """
     Connects to a MySQL DB and executes basic queiries.
@@ -206,7 +206,3 @@
     print doc_list
     dbCon.close()
 
-
-    
-
->>>>>>> 4cc93034
